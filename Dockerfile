--- conflicted
+++ resolved
@@ -1,15 +1,14 @@
 FROM python:3.10.8
 WORKDIR /home/pandas
 
-<<<<<<< HEAD
 # if you forked pandas, you can pass in your own GitHub username to use your fork
 # i.e. gh_username=myname
 ARG gh_username=holer90
 ARG pandas_home="/home/pandas"
-=======
+
 RUN apt-get update && apt-get -y upgrade
 RUN apt-get install -y build-essential
->>>>>>> 5dd6efc2
+
 
 # hdf5 needed for pytables installation
 RUN apt-get install -y libhdf5-dev
